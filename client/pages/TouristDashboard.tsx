import { useState, useEffect } from "react";
import { motion } from "framer-motion";
import { Card, CardContent, CardHeader, CardTitle } from "@/components/ui/card";
import { Button } from "@/components/ui/button";
import { Badge } from "@/components/ui/badge";
import { Alert, AlertDescription } from "@/components/ui/alert";
import { 
  Shield, 
  User, 
  CheckCircle, 
  Clock, 
  AlertTriangle,
  QrCode,
  MapPin,
  Phone
} from "lucide-react";
import SafetyScoreCard from "@/components/SafetyScoreCard";
import PanicButton from "@/components/PanicButton";
import MapLive from "@/components/MapLive";
import AlertsFeed from "@/components/AlertsFeed";
import UploadBox from "@/components/UploadBox";

interface TouristProfile {
  _id: string;
  name: string;
  email: string;
  phone?: string;
  verificationStatus: "pending" | "verified" | "rejected" | "archived";
  blockchainId?: string;
  applicationDate?: string;
}

interface DigitalIDData {
  userId: string;
  blockchainId?: string;
  verificationStatus: string;
  qrCodeData?: string;
  blockchainStatus?: string;
  applicationDate?: string;
}

export default function TouristDashboard() {
  const [profile, setProfile] = useState<TouristProfile | null>(null);
  const [digitalID, setDigitalID] = useState<DigitalIDData | null>(null);
  const [loading, setLoading] = useState(true);
  const [error, setError] = useState<string | null>(null);
  
  // Mock user ID - in real app, get from authentication context
  const userId = "t123";
  
  useEffect(() => {
    fetchDashboardData();
  }, []);
  
  const fetchDashboardData = async () => {
    try {
      setLoading(true);
      setError(null);
      
      // Fetch profile data
      const profileRes = await fetch(`/api/tourist/profile/${userId}`);
      if (profileRes.ok) {
        const profileData = await profileRes.json();
        setProfile(profileData);
      }
      
      // Fetch digital ID data
      const digitalIDRes = await fetch(`/api/tourist/digital-id/${userId}`);
      if (digitalIDRes.ok) {
        const digitalIDData = await digitalIDRes.json();
        setDigitalID(digitalIDData);
      }
      
    } catch (err: any) {
      console.error('Error fetching dashboard data:', err);
      setError(err.message || 'Failed to load dashboard data');
    } finally {
      setLoading(false);
    }
  };
  
  const getStatusColor = (status: string) => {
    switch (status) {
      case 'verified': return 'bg-green-100 text-green-800 dark:bg-green-900 dark:text-green-400';
      case 'pending': return 'bg-yellow-100 text-yellow-800 dark:bg-yellow-900 dark:text-yellow-400';
      case 'rejected': return 'bg-red-100 text-red-800 dark:bg-red-900 dark:text-red-400';
      default: return 'bg-gray-100 text-gray-800 dark:bg-gray-900 dark:text-gray-400';
    }
  };
  
  const getStatusIcon = (status: string) => {
    switch (status) {
      case 'verified': return <CheckCircle className="w-4 h-4" />;
      case 'pending': return <Clock className="w-4 h-4" />;
      case 'rejected': return <AlertTriangle className="w-4 h-4" />;
      default: return <Clock className="w-4 h-4" />;
    }
  };
  
  return (
<<<<<<< HEAD
    <main className="container mx-auto py-8 px-6">
      <div className="w-full grid lg:grid-cols-3 gap-6">
        <div className="space-y-6">
        <SafetyScoreCard score={78} />
        <PanicButton userId={userId} />
      </div>
        <div className="lg:col-span-1 md:col-span-2 lg:col-start-2 lg:col-end-3">
          <MapLive />
        </div>
        <div>
          <AlertsFeed />
          <div className="mt-4">
            <UploadBox />
          </div>
        </div>
=======
    <main className="container mx-auto py-8 space-y-6">
      {/* Header */}
      <div className="flex items-center justify-between">
        <div>
          <h1 className="text-3xl font-bold">Tourist Dashboard</h1>
          <p className="text-muted-foreground">
            {profile ? `Welcome back, ${profile.name}` : 'Welcome to YatraRakshak'}
          </p>
        </div>
      </div>
      
      {/* Digital ID Status Card */}
      {profile && (
        <motion.div
          initial={{ opacity: 0, y: 20 }}
          animate={{ opacity: 1, y: 0 }}
          className="mb-6"
        >
          <Card className="border-primary/20">
            <CardHeader className="pb-3">
              <div className="flex items-center justify-between">
                <div className="flex items-center gap-3">
                  <div className="w-10 h-10 rounded-full bg-primary/10 flex items-center justify-center">
                    <Shield className="w-5 h-5 text-primary" />
                  </div>
                  <div>
                    <CardTitle className="text-lg">Digital Tourist ID</CardTitle>
                    <p className="text-sm text-muted-foreground">Your verification status</p>
                  </div>
                </div>
                <Badge className={getStatusColor(profile.verificationStatus)}>
                  {getStatusIcon(profile.verificationStatus)}
                  <span className="ml-1 capitalize">{profile.verificationStatus}</span>
                </Badge>
              </div>
            </CardHeader>
            
            <CardContent>
              {profile.verificationStatus === 'verified' && digitalID?.blockchainId ? (
                <div className="grid md:grid-cols-3 gap-4">
                  <div className="md:col-span-2 space-y-3">
                    <div className="flex items-center gap-2 text-green-600">
                      <CheckCircle className="w-5 h-5" />
                      <span className="font-medium">Digital ID Active</span>
                    </div>
                    <div className="grid grid-cols-2 gap-4 text-sm">
                      <div>
                        <p className="text-muted-foreground">Blockchain ID</p>
                        <p className="font-mono text-xs">{digitalID.blockchainId}</p>
                      </div>
                      <div>
                        <p className="text-muted-foreground">Issued</p>
                        <p>{digitalID.applicationDate ? new Date(digitalID.applicationDate).toLocaleDateString() : 'Unknown'}</p>
                      </div>
                    </div>
                    <div className="flex gap-2">
                      <Button size="sm" variant="outline">
                        <QrCode className="w-4 h-4 mr-1" />
                        View QR Code
                      </Button>
                      <Button size="sm" variant="outline">
                        <User className="w-4 h-4 mr-1" />
                        View Full Profile
                      </Button>
                    </div>
                  </div>
                  
                  {digitalID.qrCodeData && (
                    <div className="flex justify-center">
                      <div className="p-2 bg-white rounded-lg shadow-sm border">
                        <img 
                          src={digitalID.qrCodeData} 
                          alt="Digital ID QR Code" 
                          className="w-20 h-20"
                        />
                      </div>
                    </div>
                  )}
                </div>
              ) : profile.verificationStatus === 'pending' ? (
                <div className="space-y-3">
                  <div className="flex items-center gap-2 text-yellow-600">
                    <Clock className="w-5 h-5" />
                    <span className="font-medium">Verification in Progress</span>
                  </div>
                  <p className="text-sm text-muted-foreground">
                    Your Digital Tourist ID application is being reviewed. This typically takes 2-3 business days.
                  </p>
                  <Alert>
                    <AlertTriangle className="h-4 w-4" />
                    <AlertDescription>
                      Application submitted: {profile.applicationDate ? new Date(profile.applicationDate).toLocaleDateString() : 'Unknown'}
                    </AlertDescription>
                  </Alert>
                </div>
              ) : profile.verificationStatus === 'rejected' ? (
                <div className="space-y-3">
                  <div className="flex items-center gap-2 text-red-600">
                    <AlertTriangle className="w-5 h-5" />
                    <span className="font-medium">Application Rejected</span>
                  </div>
                  <p className="text-sm text-muted-foreground">
                    Your application was rejected. Please check your email for details and reapply with correct information.
                  </p>
                  <Button size="sm" variant="outline">
                    Reapply for Digital ID
                  </Button>
                </div>
              ) : (
                <div className="space-y-3">
                  <div className="flex items-center gap-2 text-blue-600">
                    <User className="w-5 h-5" />
                    <span className="font-medium">Get Your Digital ID</span>
                  </div>
                  <p className="text-sm text-muted-foreground">
                    Apply for your Digital Tourist ID to unlock all safety features and benefits.
                  </p>
                  <Button size="sm">
                    Apply for Digital ID
                  </Button>
                </div>
              )}
            </CardContent>
          </Card>
        </motion.div>
      )}
      
      {/* Main Dashboard Grid */}
      <div className="grid lg:grid-cols-3 gap-6">
        <motion.div 
          initial={{ opacity: 0, y: 20 }}
          animate={{ opacity: 1, y: 0 }}
          transition={{ delay: 0.1 }}
          className="space-y-6"
        >
          <SafetyScoreCard score={78} />
          <PanicButton userId={userId} />
          
          {/* Quick Stats */}
          {profile && (
            <Card>
              <CardHeader>
                <CardTitle className="text-lg">Quick Info</CardTitle>
              </CardHeader>
              <CardContent className="space-y-3">
                <div className="flex items-center gap-2">
                  <User className="w-4 h-4 text-muted-foreground" />
                  <span className="text-sm">{profile.name}</span>
                </div>
                {profile.phone && (
                  <div className="flex items-center gap-2">
                    <Phone className="w-4 h-4 text-muted-foreground" />
                    <span className="text-sm">{profile.phone}</span>
                  </div>
                )}
                <div className="flex items-center gap-2">
                  <MapPin className="w-4 h-4 text-muted-foreground" />
                  <span className="text-sm">Current Location: Delhi</span>
                </div>
              </CardContent>
            </Card>
          )}
        </motion.div>
        
        <motion.div 
          initial={{ opacity: 0, y: 20 }}
          animate={{ opacity: 1, y: 0 }}
          transition={{ delay: 0.2 }}
          className="lg:col-span-1"
        >
          <MapLive />
        </motion.div>
        
        <motion.div 
          initial={{ opacity: 0, y: 20 }}
          animate={{ opacity: 1, y: 0 }}
          transition={{ delay: 0.3 }}
          className="space-y-6"
        >
          <AlertsFeed />
          <UploadBox />
        </motion.div>
>>>>>>> 08d2283c
      </div>
      
      {error && (
        <Alert variant="destructive">
          <AlertTriangle className="h-4 w-4" />
          <AlertDescription>
            {error}
          </AlertDescription>
        </Alert>
      )}
    </main>
  );
}<|MERGE_RESOLUTION|>--- conflicted
+++ resolved
@@ -98,23 +98,6 @@
   };
   
   return (
-<<<<<<< HEAD
-    <main className="container mx-auto py-8 px-6">
-      <div className="w-full grid lg:grid-cols-3 gap-6">
-        <div className="space-y-6">
-        <SafetyScoreCard score={78} />
-        <PanicButton userId={userId} />
-      </div>
-        <div className="lg:col-span-1 md:col-span-2 lg:col-start-2 lg:col-end-3">
-          <MapLive />
-        </div>
-        <div>
-          <AlertsFeed />
-          <div className="mt-4">
-            <UploadBox />
-          </div>
-        </div>
-=======
     <main className="container mx-auto py-8 space-y-6">
       {/* Header */}
       <div className="flex items-center justify-between">
@@ -297,7 +280,6 @@
           <AlertsFeed />
           <UploadBox />
         </motion.div>
->>>>>>> 08d2283c
       </div>
       
       {error && (
